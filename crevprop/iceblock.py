--- conflicted
+++ resolved
@@ -182,215 +182,6 @@
                             self.dz, self.crev_locs, T_profile, T_surface, T_bed) if T_profile else None
 
 
-<<<<<<< HEAD
-=======
-class ThermalModel(object):
-    def __init__(
-        self,
-        ice_thickness: Union[int, float],
-        length: Union[int, float],
-        dt_T: Union[int, float],
-        dz: Union[int, float],
-        crevasses,
-        T_profile,
-        T_surface=None,
-        T_bed=None,
-        solver=None
-    ):
-        """Apply temperature advection and diffusion through ice block.
-
-
-        Note on `ThermalModel` geometry and relationship to `IceBlock`:
-
-        This class set's up the geometry of the thermal model which differs
-        IceBlock. ThermalModel has a different horizontal (dx) and vertical (dz) 
-        resolution within the 2D model domain of the IceBlock, whereby dx
-        becomes a function of ice properties and model timestep, representing
-        the horizontal distance of thermal diffusion within the ice during the 
-        thermal model's timestep. dz (vertical or depth) spacing can differ from
-        IceBlock, as the thermal model will run with a corser vertical resolution
-        to save on computational expense. 
-
-        Parameters
-        ----------
-        ice_thickness : int, float
-            ice thickness in meters.
-        length : int, float
-            Length of model domain in the x-direction (m).
-        dt_T : int, float
-            thermal model timestep in seconds.
-        dz : int, float:
-            vertical resolution for domain (m). Value is set to 5 m if 
-            input value is below 5 to reduce computational load. 
-        T_profile : pd.Series, pd.DataFrame, np.Array
-            Temperatures within ice column to set upstream boundary 
-            condition within ice block. Temperatures in deg C with 
-            corresponding depth from ice surface (m). 
-        T_surface : float, int
-            Air temperature in deg C. Defaults to 0.
-        T_bed : float, int
-            Temperature at ice-bed interface in deg C. Defaults to None.
-
-
-
-        Attributes
-        ----------
-        dt : int, float
-            thermal model timestep in seconds
-        diffusive_lengthscale: float
-
-        """
-
-        # geometry
-        self.length = length
-        self.ice_thickness = ice_thickness
-        self.dt = dt_T
-        self.diffusive_lengthscale = self._diffusion_lengthscale()
-        self.dx = (0.5*self.length) / round(0.5*self.length /
-                                            self.diffusive_lengthscale)
-        self.dz = dz if self._ge(dz, 5) else 5
-        self.z = np.arange(-self.ice_thickness, self.dz, self.dz) if isinstance(
-            self.dz, int) else self._toarray(-self.ice_thickness, self.dz, self.dz)
-        self.x = self._toarray(-self.dx-self.length, 0, self.dx)
-
-        self.crevasses = crevasses
-
-        # Boundary Conditions
-        self.T_surface = T_surface if T_surface else 0
-        self.T_bed = T_bed if T_bed else 0
-        self.T_upglacier = self._set_upstream_bc(T_profile)
-        # left = upglacier end, right = downglacier
-        self.T = np.outer(self.T_upglacier, np.linspace(1, 0.99, self.x.size))
-
-        # initialize temperatures used for leap-frog advection
-        self.T0 = None
-        self.Tnm1 = None
-        self.Tdf = pd.DataFrame(
-            data=self.T, index=self.z, columns=np.round(self.x))
-        self.T_crev = 0
-
-        self.solver = solver if solver else "explicit"
-        # self.crev_locs = 0
-
-    def _diffusion_lengthscale(self):
-        return np.sqrt(1.090952729e-6 * self.dt)
-
-    def _ge(self, n, thresh):
-        return True if n >= thresh else False
-
-    def _toarray(self, start, stop, step):
-        return np.arange(start, stop, step)
-
-    def _set_upstream_bc(self, Tprofile):
-        """interpolate temperature profile data points to match z res.
-
-        Parameters
-        ----------
-        Tprofile : [Tuple(array, array), pd.DataFrame]
-            Temperature profile data points. temperature, elevation = Tuple
-            your array must be structured such that 
-
-        Returns
-        -------
-        : np.array
-            Ice temperatures for entire ice block in deg C.
-        """
-        # interpolate temperature profile to match z (vertical resolution.)
-        if isinstance(Tprofile, pd.DataFrame):
-            t, z = (1, 0) if Tprofile[Tprofile.columns[0]
-                                      ].is_monotonic else (0, 1)
-            t = Tprofile[Tprofile.columns[t]].values
-            z = Tprofile[Tprofile.columns[z]].values
-        elif isinstance(Tprofile, Tuple):
-            t, z = Tprofile
-
-        T = np.interp(self.z, z, t)
-
-        # smooth temperature profile with a 25 m window
-        win = self.dz*25+2
-        T = pd.Series(T[:win]).append(pd.Series(T).rolling(
-            win, min_periods=1, center=True).mean()[win:])
-
-        # apply basal temperature condition
-        idx = 0 if z[0] < -1 else -1
-        T[idx] = self.T_bed
-
-        return T.values
-
-    def t_resample(self, dz):
-        if dz % self.dz == 0:
-            T = self.Tdf[self.Tdf.index.isin(self.z[::dz].tolist())].values
-        # ToDo add else statement/another if statement
-        return T
-
-    # def _calc_thermal_diffusivity(self):
-
-    #     return
-
-    def A_matrix(self):
-        """create the A matrix to solve for future temperatures
-
-        [y] = [A]^-1[b] where A is the A matrix and b is current 
-        temperatures throughout ice block. Y are the temperatures at the
-        same points at the next timestep
-
-        .. note:
-            As the iceblock advects downglacier and the domain's length
-            increases until reaching the specified maximum A will need
-            to be recalculated. 
-
-        Returns
-        -------
-        A : np.ndarray
-            square matrix with coefficients to calculate temperatures 
-            within the ice block 
-        """
-        nx = self.x.size
-        nz = self.z.size
-
-        sx = pc.THERMAL_DIFFUSIVITY * self.dt / self.dx ** 2
-        sz = pc.THERMAL_DIFFUSIVITY * self.dt / self.dz ** 2
-
-        # Apply crevasse location boundary conditions to A
-        # by creating a list of matrix indicies that shouldn't be assigned
-        crev_idx = []
-        for crev in self.crevasses:
-            # surface coordinate already covered by surface boundary condition
-            # use to find depth values
-            crev_x = (nx * nz - 1) - abs(round(crev[0]/self.dx))
-            crev_depth = crev[1]
-            if crev_depth >= 2*self.dz and crev_depth < self.ice_thickness:
-                crev_idx.extend(
-                    np.arange(crev_x-(np.floor(crev_depth/self.dz)-1)*nx, crev_x, nx))
-
-        # create inversion matrix A
-        A = np.eye(self.T.size)
-
-        for i in range(nx, self.T.size - nx):
-            if i % nx != 0 and i % nx != nx-1 and i not in crev_idx:
-                A[i, i] = 1 + 2*sx + 2*sz
-                A[i, i-nx] = A[i, i+nx] = -sz
-                A[i, i+1] = A[i, i-1] = -sx
-
-        return A
-
-    def _solve_for_T(self):
-        """Solve for future temp w/ implicit finite difference scheme
-
-        Solve for future temperatures while storing temperature fields for
-        the the previous two timesteps 
-        """
-        A = self.A_matrix()
-
-        pass
-
-    def refreezing(self):
-        bluelayer = self.dt * pc.THERMAL_CONDUCTIVITY_ICE / \
-            (pc.LATIENT_HEAT_OF_FUSION * DENSITY_ICE) * ()
-        pass
->>>>>>> 90cff48e
-
-
 # class CrevasseField:
 #     def __init__(self,
 #                  crev_spacing,
@@ -509,14 +300,7 @@
             + 0.683 * ice_density * g * ice_thickness**1.5)
             / 0.683 * water_density * g )**2/3
 
-<<<<<<< HEAD
         **Assumptions**: Rxx is constant with depth - not accounting for firn
-=======
-        Assumptions:
-        Rxx is constant with depth - not accounting for firn
-        
-        .. note:
->>>>>>> 90cff48e
         
         Note
         ----
